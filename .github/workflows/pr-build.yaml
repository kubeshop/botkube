name: Pull request Build

on:
  pull_request_target:
    types: [ opened, synchronize, reopened ]
    branches:
      - "main"
    paths-ignore:
      - 'branding/**'
      - 'design/**'
      - '.codespell-whitelist'
      - '.gitignore'
      - '.golangci.yml'
      - 'botkube-title.png'
      - 'botkube_arch.jpg'
      - 'CODE_OF_CONDUCT.md'
      - 'comm_config.yaml.tpl'
      - 'CONTRIBUTING.md'
      - 'LICENSE'
      - 'README.md'
      - 'global_config.yaml.tpl'

env:
  HELM_VERSION: v3.9.0
  K3D_VERSION: v5.4.6
  PR_NUMBER: ${{ github.event.pull_request.number }}
  IMAGE_REGISTRY: "ghcr.io"
  IMAGE_REPOSITORY: "kubeshop/pr/botkube"
  TEST_IMAGE_REPOSITORY: "kubeshop/pr/botkube-test"
  IMAGE_TAG: ${{ github.event.pull_request.number }}-PR
  IMAGE_SAVE_LOAD_DIR: /tmp/botkube-images

jobs:

  save-image:
    name: Build and save Botkube image
    runs-on: ubuntu-latest

    permissions:
      contents: read

    steps:
      - name: Checkout code
        uses: actions/checkout@v3
        with:
          ref: ${{ github.event.pull_request.head.sha }}
          persist-credentials: false

      - name: Setup Go
        uses: actions/setup-go@v3
        with:
          go-version-file: 'go.mod'
          cache: true

      - name: Install GoReleaser
        uses: goreleaser/goreleaser-action@v2
        with:
          install-only: true
          version: latest

      - name: Save
        run: |
          make save-images

      - name: Upload artifact
        uses: actions/upload-artifact@v2
        with:
          name: botkube-${{github.sha}}
          path: ${{ env.IMAGE_SAVE_LOAD_DIR }}
          retention-days: 1

  push-image:
    name: Push Botkube image
    runs-on: ubuntu-latest
    needs: [save-image]

    permissions:
      contents: read
      packages: write

    steps:
      - name: Checkout code
        uses: actions/checkout@v3
        with:
          persist-credentials: false

      - name: Download artifact
        uses: actions/download-artifact@v2
        with:
          name: botkube-${{github.sha}}
          path: ${{ env.IMAGE_SAVE_LOAD_DIR }}

      - name: Login to GitHub Container Registry
        uses: docker/login-action@v2
        with:
          registry: ghcr.io
          username: ${{ github.actor }}
          password: ${{ secrets.GITHUB_TOKEN }}

      - name: Push
        run: make load-and-push-images

      - name: Delete Docker image artifact
        uses: geekyeggo/delete-artifact@v1
        if: always()
        with:
          name: botkube-${{github.sha}}

      - name: Summary
        run: |
          cat > $GITHUB_STEP_SUMMARY << ENDOFFILE

<<<<<<< HEAD
          ### BotKube image published successfully! :rocket:
=======
          ### Botkube image published successfully! :rocket:
          To test Botkube with PR changes, run:

              gh pr checkout ${PR_NUMBER}
              helm install botkube -n botkube --create-namespace \\
              --set image.repository=${IMAGE_REPOSITORY} \\
              --set image.tag=${IMAGE_TAG} \\
              --set e2eTest.image.repository=${TEST_IMAGE_REPOSITORY} \\
              --set e2eTest.image.tag=${IMAGE_TAG} \\
              ./helm/botkube

>>>>>>> 9e09e129
          ENDOFFILE

  integration-tests:
    name: Integration tests
    runs-on: ubuntu-latest
    needs: [ push-image ]

    permissions:
      contents: read
      packages: read

    strategy:
      matrix:
        integration:
          - slack
          - discord

    steps:
      - name: Checkout code
        uses: actions/checkout@v3
        with:
          ref: ${{ github.event.pull_request.head.sha }}
          persist-credentials: false

      - name: Setup Go
        uses: actions/setup-go@v3
        with:
          go-version-file: 'go.mod'
          cache: true

      - name: Install Helm
        uses: azure/setup-helm@v1
        with:
          version: ${{ env.HELM_VERSION }}

      - name: Download k3d
        run: "wget -q -O - https://raw.githubusercontent.com/k3d-io/k3d/main/install.sh | TAG=${K3D_VERSION} bash"

      - name: Create cluster to test ${{ matrix.integration }}
        run: "k3d cluster create ${{ matrix.integration }}-test-cluster --wait --timeout=5m"

<<<<<<< HEAD
      - name: Install BotKube to test ${{ matrix.integration }}
=======
      - name: Install Botkube
>>>>>>> 9e09e129
        env:
          SLACK_BOT_TOKEN: ${{ secrets.SLACK_BOT_TOKEN }}
          DISCORD_BOT_TOKEN: ${{ secrets.DISCORD_BOT_TOKEN }}
          DISCORD_BOT_ID: ${{ secrets.DISCORD_BOT_ID }}
        run: |
            helm install botkube --namespace botkube ./helm/botkube --wait --create-namespace \
            -f ./helm/botkube/e2e-test-values.yaml \
            --set communications.default-group.slack.token="${SLACK_BOT_TOKEN}" \
            --set communications.default-group.discord.token="${DISCORD_BOT_TOKEN}" \
            --set communications.default-group.discord.botID="${DISCORD_BOT_ID}" \
            --set image.registry="${IMAGE_REGISTRY}" \
            --set image.repository="${IMAGE_REPOSITORY}" \
            --set image.tag="${IMAGE_TAG}" \

      - name: Run ${{ matrix.integration }} tests
        env:
          SLACK_TESTER_APP_TOKEN: ${{ secrets.SLACK_TESTER_APP_TOKEN }}
          SLACK_ADDITIONAL_CONTEXT_MESSAGE: "Pull request: ${PR_NUMBER} - https://github.com/kubeshop/botkube/pull/${PR_NUMBER}"
          DISCORD_TESTER_APP_TOKEN: ${{ secrets.DISCORD_TESTER_APP_TOKEN }}
          DISCORD_GUILD_ID: ${{ secrets.DISCORD_GUILD_ID }}
          DISCORD_ADDITIONAL_CONTEXT_MESSAGE: "Pull request: ${PR_NUMBER} - https://github.com/kubeshop/botkube/pull/${PR_NUMBER}"
        run: |
          KUBECONFIG=$(k3d kubeconfig write ${{ matrix.integration }}-test-cluster) \
            make test-integration-${{ matrix.integration }}<|MERGE_RESOLUTION|>--- conflicted
+++ resolved
@@ -110,9 +110,6 @@
         run: |
           cat > $GITHUB_STEP_SUMMARY << ENDOFFILE
 
-<<<<<<< HEAD
-          ### BotKube image published successfully! :rocket:
-=======
           ### Botkube image published successfully! :rocket:
           To test Botkube with PR changes, run:
 
@@ -120,11 +117,8 @@
               helm install botkube -n botkube --create-namespace \\
               --set image.repository=${IMAGE_REPOSITORY} \\
               --set image.tag=${IMAGE_TAG} \\
-              --set e2eTest.image.repository=${TEST_IMAGE_REPOSITORY} \\
-              --set e2eTest.image.tag=${IMAGE_TAG} \\
               ./helm/botkube
 
->>>>>>> 9e09e129
           ENDOFFILE
 
   integration-tests:
@@ -166,11 +160,7 @@
       - name: Create cluster to test ${{ matrix.integration }}
         run: "k3d cluster create ${{ matrix.integration }}-test-cluster --wait --timeout=5m"
 
-<<<<<<< HEAD
-      - name: Install BotKube to test ${{ matrix.integration }}
-=======
-      - name: Install Botkube
->>>>>>> 9e09e129
+      - name: Install Botkube to test ${{ matrix.integration }}
         env:
           SLACK_BOT_TOKEN: ${{ secrets.SLACK_BOT_TOKEN }}
           DISCORD_BOT_TOKEN: ${{ secrets.DISCORD_BOT_TOKEN }}
