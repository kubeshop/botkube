---
apiVersion: v1
kind: Namespace
metadata:
  name: botkube
---
# Configmap
apiVersion: v1
kind: ConfigMap
metadata:
  name: botkube-configmap
  namespace: botkube
  labels:
    app: botkube
data:
  resource_config.yaml: |
    ## Resources you want to watch
    resources:
      - name: v1/pods             # Name of the resource. Resource name must be in group/version/resource (G/V/R) format
                                  # resource name should be plural (e.g apps/v1/deployments, v1/pods)
        namespaces:               # List of namespaces, "all" will watch all the namespaces
          include:
            - all
          ignore:                 # List of namespaces to be ignored (omitempty), used only with include: all, can contain a wildcard (*)
            -                     # example : include [all], ignore [x,y,secret-ns-*]
        events:                   # List of lifecycle events you want to receive, e.g create, update, delete, error OR all
          - create
          - delete
          - error
      - name: v1/services
        namespaces:
          include:
            - all
          ignore:
            -
        events:
          - create
          - delete
          - error
      - name: apps/v1/deployments
        namespaces:
          include:
            - all
          ignore:
            -
        events:
          - create
          - update
          - delete
          - error
        updateSetting:
          includeDiff: true
          fields:
            - spec.template.spec.containers[*].image
            - status.availableReplicas
      - name: apps/v1/statefulsets
        namespaces:
          include:
            - all
          ignore:
            -
        events:
          - create
          - update
          - delete
          - error
        updateSetting:
          includeDiff: true
          fields:
            - spec.template.spec.containers[*].image
            - status.readyReplicas
      - name: networking.k8s.io/v1beta1/ingresses
        namespaces:
          include:
            - all
          ignore:
            -
        events:
          - create
          - delete
          - error
      - name: v1/nodes
        namespaces:
          include:
            - all
          ignore:
            -
        events:
          - create
          - delete
          - error
      - name: v1/namespaces
        namespaces:
          include:
            - all
          ignore:
            -
        events:
          - create
          - delete
          - error
      - name: v1/persistentvolumes
        namespaces:
          include:
            - all
          ignore:
            -
        events:
          - create
          - delete
          - error
      - name: v1/persistentvolumeclaims
        namespaces:
          include:
            - all
          ignore:
            -
        events:
          - create
          - delete
          - error
      - name: v1/configmaps
        namespaces:
          include:
            - all
          ignore:
            -
        events:
          - create
          - delete
          - error
      - name: apps/v1/daemonsets
        namespaces:
          include:
            - all
          ignore:
            -
        events:
          - create
          - update
          - delete
          - error
        updateSetting:
          includeDiff: true
          fields:
            - spec.template.spec.containers[*].image
            - status.numberReady
      - name: batch/v1/jobs
        namespaces:
          include:
            - all
          ignore:
            -
        events:
          - create
          - update
          - delete
          - error
        updateSetting:
          includeDiff: true
          fields:
            - spec.template.spec.containers[*].image
            - status.conditions[*].type
      - name: rbac.authorization.k8s.io/v1/roles
        namespaces:
          include:
            - all
          ignore:
            -
        events:
          - create
          - delete
          - error
      - name: rbac.authorization.k8s.io/v1/rolebindings
        namespaces:
          include:
            - all
          ignore:
            -
        events:
          - create
          - delete
          - error
      - name: rbac.authorization.k8s.io/v1/clusterrolebindings
        namespaces:
          include:
            - all
          ignore:
            -
        events:
          - create
          - delete
          - error
      - name: rbac.authorization.k8s.io/v1/clusterroles
        namespaces:
          include:
            - all
          ignore:
            -
        events:
          - create
          - delete
          - error

    # Check true if you want to receive recommendations
    # about the best practices for the created resource
    recommendations: true

    # Setting to support multiple clusters
    settings:
      # Cluster name to differentiate incoming messages
      clustername: not-configured
      # Kubectl executor configs
      kubectl:
        # Set true to enable kubectl commands execution
        enabled: false
        commands:
          # method which are allowed
          verbs: ["api-resources", "api-versions", "cluster-info", "describe", "diff", "explain", "get", "logs", "top", "auth"]
          # resource configuration which is allowed
          resources: ["deployments", "pods" , "namespaces", "daemonsets", "statefulsets", "storageclasses", "nodes"]
        # set Namespace to execute botkube kubectl commands by default
        defaultNamespace: default
        # Set true to enable commands execution from configured channel only
        restrictAccess: false
      # Set true to enable config watcher
      configwatcher: true
      # Set false to disable upgrade notification
      upgradeNotifier: true
---
# secret
apiVersion: v1
kind: Secret
metadata:
  name: botkube-communication-secret
  namespace: botkube
  labels:
    app: botkube
type: Opaque
stringData:
  comm_config.yaml: |
    # Communication settings
    communications:
      # Settings for Slack
      slack:
        enabled: false
        channel: 'SLACK_CHANNEL'
        token: 'SLACK_API_TOKEN'
        notiftype: short                            # Change notification type short/long you want to receive. notiftype is optional and Default notification type is short (if not specified)

      # Settings for Mattermost
      mattermost:
        enabled: false
        url: 'MATTERMOST_SERVER_URL'                # URL where Mattermost is running. e.g https://example.com:9243
        token: 'MATTERMOST_TOKEN'                   # Personal Access token generated by BotKube user
        team: 'MATTERMOST_TEAM'                     # Mattermost Team to configure with BotKube
        channel: 'MATTERMOST_CHANNEL'               # Mattermost Channel for receiving BotKube alerts
        notiftype: short                            # Change notification type short/long you want to receive. notiftype is optional and Default notification type is short (if not specified)

      # Settings for Discord
      discord:
        enabled: false
        token: 'DISCORD_TOKEN'                      # BotKube Bot Token 
        botid: 'DISCORD_BOT_ID'                     # BotKube Application Client ID 
        channel: 'DISCORD_CHANNEL_ID'               # Discord Channel id for receiving BotKube alerts 
        notiftype: short                            # Change notification type short/long you want to receive. notiftype is optional and Default notification type is short (if not specified)
      
      # Settings for ELS
      elasticsearch:
        enabled: false
        awsSigning:
          enabled: false                            # enable awsSigning using IAM for Elastisearch hosted on AWS, if true make sure AWS environment variables are set. Refer https://docs.aws.amazon.com/cli/latest/userguide/cli-configure-envvars.html
          awsRegion: 'us-east-1'                    # AWS region where Elasticsearch is deployed
          roleArn: ''                               # AWS IAM Role arn to assume for credentials, use this only if you dont want to use the EC2 instance role or not running on AWS instance
        server: 'ELASTICSEARCH_ADDRESS'             # e.g https://example.com:9243
        username: 'ELASTICSEARCH_USERNAME'          # Basic Auth
        password: 'ELASTICSEARCH_PASSWORD'
        # ELS index settings
        index:
          name: botkube
          type: botkube-event
          shards: 1
          replicas: 0

      # Settings for MS Teams
      teams:
        enabled: false
        appID: 'APPLICATION_ID'
        appPassword: 'APPLICATION_PASSWORD'
        notiftype: short
        port: 3978

      # Settings for Webhook
      webhook:
        enabled: false
        url: 'WEBHOOK_URL'                          # e.g https://example.com:80
---
# serviceaccount
apiVersion: v1
kind: ServiceAccount
metadata:
  name: botkube-sa
  namespace: botkube
  labels:
    app: botkube
---
# Source: botkube/templates/clusterrole.yaml
apiVersion: rbac.authorization.k8s.io/v1
kind: ClusterRole
metadata:
  name: botkube-clusterrole
  labels:
    app: botkube
rules:
  - apiGroups: ["*"]
    resources: ["*"]
    verbs: ["get", "watch", "list"]
---
# clusterrolebinding
apiVersion: rbac.authorization.k8s.io/v1
kind: ClusterRoleBinding
metadata:
  name: botkube-clusterrolebinding
  labels:
    app: botkube
roleRef:
  apiGroup: rbac.authorization.k8s.io
  kind: ClusterRole
  name: botkube-clusterrole
subjects:
- kind: ServiceAccount
  name: botkube-sa
  namespace: botkube
---
# Certificate for Mattermost integration: https://www.botkube.io/installation/mattermost/
apiVersion: v1
kind: Secret
metadata:
  name: botkube-certificate-secret
  labels:
    app: botkube
data:
  ca-certificates.crt: ENCODED_CERTIFICATE
---
# deployment
apiVersion: apps/v1
kind: Deployment
metadata:
  name: botkube
  namespace: botkube
  labels:
    component: controller
    app: botkube
spec:
  replicas: 1
  selector:
    matchLabels:
      component: controller
      app: botkube
  template:
    metadata:
      labels:
        component: controller
        app: botkube
    spec:
      serviceAccountName: botkube-sa
      containers:
        - name: botkube
<<<<<<< HEAD
          image: "docker.pkg.github.com/vaibhavp/botkube/botkube:v0.11.0"
          imagePullPolicy: Always
=======
          image: "infracloudio/botkube:v0.12.1"
          imagePullPolicy: IfNotPresent
>>>>>>> 5a30df23
          volumeMounts:
            - name: config-volume
              mountPath: "/config"
            - name: certs
              mountPath: "/etc/ssl/certs"
          env:
            - name: CONFIG_PATH
              value: "/config/"
            # set one of the log levels- info, warn, debug, error, fatal, panic
            - name: LOG_LEVEL
              value: "info"
            # set BotKube release version
            - name: BOTKUBE_VERSION
              value: v0.12.1
      volumes:
        - name: config-volume
          projected:
            sources:
            - configMap:
                name: botkube-configmap
            - secret:
                name: botkube-communication-secret
        - name: certs
          secret:
            secretName: botkube-certificate-secret
      # run as non privileged user
      securityContext:
        runAsUser: 101
        runAsGroup: 101
---
## Uncomment following resources for Teams support
#apiVersion: v1
#kind: Service
#metadata:
#  name: botkube
#  labels:
#    app: botkube
#spec:
#  type: ClusterIP
#  ports:
#  - name: "teams"
#    port: 3978
#  selector:
#    app: botkube
#---
## Source: botkube/templates/ingress.yaml
#apiVersion: extensions/v1beta1
#kind: Ingress
#metadata:
#  name: botkube
#  labels:
#    app: botkube
#  annotations:
#    kubernetes.io/ingress.class: nginx
#spec:
#  tls:
#  - hosts:
#    - HOST
#    secretName: TLS_SECRET_NAME
#  rules:
#  - http:
#      paths:
#        - path: URLPATH
#          backend:
#            serviceName: botkube
#            servicePort: 3978
#    host: HOST<|MERGE_RESOLUTION|>--- conflicted
+++ resolved
@@ -366,13 +366,8 @@
       serviceAccountName: botkube-sa
       containers:
         - name: botkube
-<<<<<<< HEAD
-          image: "docker.pkg.github.com/vaibhavp/botkube/botkube:v0.11.0"
-          imagePullPolicy: Always
-=======
-          image: "infracloudio/botkube:v0.12.1"
+          image: "ghcr.io/infracloudio/botkube:v0.12.1"
           imagePullPolicy: IfNotPresent
->>>>>>> 5a30df23
           volumeMounts:
             - name: config-volume
               mountPath: "/config"
