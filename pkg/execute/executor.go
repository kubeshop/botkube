// Copyright (c) 2019 InfraCloud Technologies
//
// Permission is hereby granted, free of charge, to any person obtaining a copy of
// this software and associated documentation files (the "Software"), to deal in
// the Software without restriction, including without limitation the rights to
// use, copy, modify, merge, publish, distribute, sublicense, and/or sell copies of
// the Software, and to permit persons to whom the Software is furnished to do so,
// subject to the following conditions:
//
// The above copyright notice and this permission notice shall be included in all
// copies or substantial portions of the Software.
//
// THE SOFTWARE IS PROVIDED "AS IS", WITHOUT WARRANTY OF ANY KIND, EXPRESS OR
// IMPLIED, INCLUDING BUT NOT LIMITED TO THE WARRANTIES OF MERCHANTABILITY, FITNESS
// FOR A PARTICULAR PURPOSE AND NONINFRINGEMENT. IN NO EVENT SHALL THE AUTHORS OR
// COPYRIGHT HOLDERS BE LIABLE FOR ANY CLAIM, DAMAGES OR OTHER LIABILITY, WHETHER
// IN AN ACTION OF CONTRACT, TORT OR OTHERWISE, ARISING FROM, OUT OF OR IN
// CONNECTION WITH THE SOFTWARE OR THE USE OR OTHER DEALINGS IN THE SOFTWARE.

package execute

import (
	"bytes"
	"fmt"
	"os"
	"reflect"
	"strings"
	"text/tabwriter"
	"unicode"

	"gopkg.in/yaml.v2"

	"github.com/infracloudio/botkube/pkg/config"
	filterengine "github.com/infracloudio/botkube/pkg/filterengine"
	"github.com/infracloudio/botkube/pkg/log"
	"github.com/infracloudio/botkube/pkg/utils"
)

var (
	// ValidNotifierCommand is a map of valid notifier commands
	ValidNotifierCommand = map[string]bool{
		"notifier": true,
	}
	validPingCommand = map[string]bool{
		"ping": true,
	}

	validVersionCommand = map[string]bool{
		"version": true,
	}

	validFilterCommand = map[string]bool{
		"filters": true,
	}
	validProfileCommand = map[string]bool{
		"profile": true,
	}
	validInfoCommand = map[string]bool{
		"commands": true,
	}
	validDebugCommands = map[string]bool{
		"exec":         true,
		"logs":         true,
		"attach":       true,
		"auth":         true,
		"api-versions": true,
		"cluster-info": true,
		"cordon":       true,
		"drain":        true,
		"uncordon":     true,
	}
	kubectlBinary = "/usr/local/bin/kubectl"
)

const (
	notifierStopMsg   = "Sure! I won't send you notifications from cluster '%s' anymore."
	unsupportedCmdMsg = "Command not supported or you don't have access to run this command. Please run /botkubehelp to see supported commands."

	kubectlDisabledMsg = "Sorry, the admin hasn't given me the permission to execute kubectl command on cluster '%s'."
	filterNameMissing  = "You forgot to pass filter name. Please pass one of the following valid filters:\n\n%s"
	filterEnabled      = "I have enabled '%s' filter on '%s' cluster."
	filterDisabled     = "Done. I won't run '%s' filter on '%s' cluster."
	getProfileMessage  = "Selected Profile for channel %s is '%s' on '%s' cluster ."
	oldConfigVersion   = "Unable to read access_config.yaml You might be using the older structure of configuration which by default support only one profile, called 'BOTKUBE ADMIN'"
	// NotifierStartMsg notifier enabled response message
	NotifierStartMsg = "Brace yourselves, notifications are coming from cluster '%s'."
	// IncompleteCmdMsg incomplete command response message
	IncompleteCmdMsg = "You missed to pass options for the command or you don't have access to run this command. Please run /botkubehelp to see command options."
	// Custom messages for teams platform
	teamsUnsupportedCmdMsg = "Command not supported. Please visit botkube.io/usage to see supported commands."
	teamsIncompleteCmdMsg  = "You missed to pass options for the command. Please run /botkubehelp to see command options."
)

// Executor is an interface for processes to execute commands
type Executor interface {
	Execute() string
}

// DefaultExecutor is a default implementations of Executor
type DefaultExecutor struct {
	Platform         config.BotPlatform
	Message          string
	AllowKubectl     bool
	RestrictAccess   bool
	ClusterName      string
	Profile          config.Profile
	IsAuthChannel    bool
	DefaultNamespace string
	ChannelName      string
}

// CommandRunner is an interface to run bash commands
type CommandRunner interface {
	Run() (string, error)
}

// NotifierAction creates custom type for notifier actions
type NotifierAction string

// Defines constants for notifier actions
const (
	Start      NotifierAction = "start"
	Stop       NotifierAction = "stop"
	Status     NotifierAction = "status"
	ShowConfig NotifierAction = "showconfig"
)

func (action NotifierAction) String() string {
	return string(action)
}

// ProfileAction creates custom type for notifier actions
type ProfileAction string

// Defines constants for notifier actions
const (
	ProfileGet        ProfileAction = "get"
	ProfileList       ProfileAction = "list"
	ProfileShowConfig ProfileAction = "showconfig"
)

func (action ProfileAction) String() string {
	return string(action)
}

// CommandFlags creates custom type for flags in botkube
type CommandFlags string

// Defines botkube flags
const (
	ClusterFlag       CommandFlags = "--cluster-name"
	AllNameSpaces     CommandFlags = "--all-namespaces"
	FollowFlag        CommandFlags = "--follow"
	AbbrFollowFlag    CommandFlags = "-f"
	WatchFlag         CommandFlags = "--watch"
	AbbrWatchFlag     CommandFlags = "-w"
	NameSpaceFlag     CommandFlags = "--namespace"
	AbbrNameSpaceFlag CommandFlags = "-n"
)

func (flag CommandFlags) String() string {
	return string(flag)
}

// FiltersAction for options in filter commands
type FiltersAction string

// Filter command options
const (
	FilterList    FiltersAction = "list"
	FilterEnable  FiltersAction = "enable"
	FilterDisable FiltersAction = "disable"
)

// infoAction for options in Info commands
type infoAction string

// Info command options
const (
	infoList infoAction = "list"
)

func (action FiltersAction) String() string {
	return string(action)
}

// NewDefaultExecutor returns new Executor object
// msg should not contain the BotId
func NewDefaultExecutor(msg string, allowkubectl, restrictAccess bool, defaultNamespace,
	clusterName string, Profile config.Profile, platform config.BotPlatform, channelName string, isAuthChannel bool) Executor {
	return &DefaultExecutor{
		Platform:         platform,
		Message:          msg,
		AllowKubectl:     allowkubectl,
		RestrictAccess:   restrictAccess,
		ClusterName:      clusterName,
		Profile:          Profile,
		IsAuthChannel:    isAuthChannel,
		DefaultNamespace: defaultNamespace,
		ChannelName:      channelName,
	}
}

// Execute executes commands and returns output
func (e *DefaultExecutor) Execute() string {
<<<<<<< HEAD
	args := strings.Fields(e.Message)
	// authorizeCommandByProfile check if the command is and authorized kubectl command
	if e.Profile.Name == "" {
		if len(args) >= 1 && utils.AllowedKubectlVerbMap[args[0]] {
			if validDebugCommands[args[0]] || // Don't check for resource if is a valid debug command
				utils.AllowedKubectlResourceMap[args[1]] || // Check if allowed resource
				utils.AllowedKubectlResourceMap[utils.KindResourceMap[strings.ToLower(args[1])]] || // Check if matches with kind name
				utils.AllowedKubectlResourceMap[utils.ShortnameResourceMap[strings.ToLower(args[1])]] { // Check if matches with short name
				isClusterNamePresent := strings.Contains(e.Message, "--cluster-name")
				if !e.AllowKubectl {
					if isClusterNamePresent && e.ClusterName == utils.GetClusterNameFromKubectlCmd(e.Message) {
						return fmt.Sprintf(kubectlDisabledMsg, e.ClusterName)
					}
					return ""
=======
	args := strings.Fields(strings.TrimSpace(e.Message))
	if len(args) == 0 {
		if e.IsAuthChannel {
			return printDefaultMsg(e.Platform)
		}
		return "" // this prevents all bots on all clusters to answer something
	}
	if len(args) >= 1 && utils.AllowedKubectlVerbMap[args[0]] {
		if validDebugCommands[args[0]] || // Don't check for resource if is a valid debug command
			utils.AllowedKubectlResourceMap[args[1]] || // Check if allowed resource
			utils.AllowedKubectlResourceMap[utils.KindResourceMap[strings.ToLower(args[1])]] || // Check if matches with kind name
			utils.AllowedKubectlResourceMap[utils.ShortnameResourceMap[strings.ToLower(args[1])]] { // Check if matches with short name
			isClusterNamePresent := strings.Contains(e.Message, "--cluster-name")
			if !e.AllowKubectl {
				if isClusterNamePresent && e.ClusterName == utils.GetClusterNameFromKubectlCmd(e.Message) {
					return fmt.Sprintf(kubectlDisabledMsg, e.ClusterName)
>>>>>>> 09ad389c
				}

				if e.RestrictAccess && !e.IsAuthChannel && isClusterNamePresent {
					return ""
				}
				return runKubectlCommand(args, e.Profile, e.ClusterName, e.DefaultNamespace, e.IsAuthChannel)
			}
		}
	} else if authorizeCommandByProfile(e.Profile, args) {
		// Check if command should execute on not
		isClusterNamePresent := strings.Contains(e.Message, "--cluster-name")
		if !e.AllowKubectl || !e.Profile.Kubectl.Enabled {
			if isClusterNamePresent && e.ClusterName == utils.GetClusterNameFromKubectlCmd(e.Message) {
				return fmt.Sprintf(kubectlDisabledMsg, e.ClusterName)
			}
			return ""
		}
		if e.RestrictAccess && !e.IsAuthChannel && isClusterNamePresent {
			return ""
		}
		return runKubectlCommand(args, e.Profile, e.ClusterName, e.DefaultNamespace, e.IsAuthChannel)
	}
	if ValidNotifierCommand[args[0]] {
		return e.runNotifierCommand(args, e.ClusterName, e.IsAuthChannel)
	}
	if validPingCommand[args[0]] {
		res := runVersionCommand(args, e.ClusterName)
		if len(res) == 0 {
			return ""
		}
		return fmt.Sprintf("pong from cluster '%s'", e.ClusterName) + "\n\n" + res
	}
	if validVersionCommand[args[0]] {
		return runVersionCommand(args, e.ClusterName)
	}
	// Check if filter command
	if validFilterCommand[args[0]] {
		return e.runFilterCommand(args, e.ClusterName, e.IsAuthChannel)
	}
	if validProfileCommand[args[0]] {
		return e.runProfileCommand(args, e.ClusterName, e.IsAuthChannel, e.Profile, e.ChannelName)
	}

	//Check if info command
	if validInfoCommand[args[0]] {
		return e.runInfoCommand(args, e.IsAuthChannel)
	}

	if e.IsAuthChannel {
		return printDefaultMsg(e.Platform)
	}
	return ""
}

func printDefaultMsg(p config.BotPlatform) string {
	if p == config.TeamsBot {
		return teamsUnsupportedCmdMsg
	}
	return unsupportedCmdMsg
}

// Trim single and double quotes from ends of string
func trimQuotes(clusterValue string) string {
	return strings.TrimFunc(clusterValue, func(r rune) bool {
		if r == unicode.SimpleFold('\u0027') || r == unicode.SimpleFold('\u0022') {
			return true
		}
		return false
	})
}

func runKubectlCommand(args []string, Profile config.Profile, clusterName, defaultNamespace string, isAuthChannel bool) string {
	// Run commands in namespace specified under Config.Settings.DefaultNamespace field
	if len(defaultNamespace) != 0 {
		args = append([]string{"-n", defaultNamespace}, utils.DeleteDoubleWhiteSpace(args)...)
	}

	// Remove unnecessary flags
	finalArgs := []string{}
	isClusterNameArg := false
	for index, arg := range args {
		if isClusterNameArg {
			isClusterNameArg = false
			continue
		}
		if arg == AbbrFollowFlag.String() || strings.HasPrefix(arg, FollowFlag.String()) {
			continue
		}
		if arg == AbbrWatchFlag.String() || strings.HasPrefix(arg, WatchFlag.String()) {
			continue
		}

		// Disable --all-namespaces flag
		if arg == AllNameSpaces.String() {
			return ""
		}

		if arg == AbbrNameSpaceFlag.String() || strings.HasPrefix(arg, NameSpaceFlag.String()) {
			// Check if next argument or value of namespace is provided or not
			if index == len(args)-1 {
				return ""
			}
			// Check if the channel is authorized to run commands on the requested namsepaces and profile value is not nil
			if len(Profile.Namespaces) == 0 && !utils.Contains(Profile.Namespaces, trimQuotes(args[index+1])) && Profile.Name != "" {
				return ""
			}
		}

		// Check --cluster-name flag
		if strings.HasPrefix(arg, ClusterFlag.String()) {
			// Check if flag value in current or next argument and compare with config.settings.clustername
			if arg == ClusterFlag.String() {
				if index == len(args)-1 || trimQuotes(args[index+1]) != clusterName {
					return ""
				}
				isClusterNameArg = true
			} else {
				if trimQuotes(strings.SplitAfterN(arg, ClusterFlag.String()+"=", 2)[1]) != clusterName {
					return ""
				}
			}
			isAuthChannel = true
			continue
		}
		finalArgs = append(finalArgs, arg)
	}
	if isAuthChannel == false {
		return ""
	}
	// Get command runner
	runner := NewCommandRunner(kubectlBinary, finalArgs)
	out, err := runner.Run()
	if err != nil {
		log.Error("log.Error in executing kubectl command: ", err)
		return fmt.Sprintf("Cluster: %s\n%s", clusterName, out+err.Error())
	}
	return fmt.Sprintf("Cluster: %s\n%s", clusterName, out)
}

// TODO: Have a separate cli which runs bot commands
func (e *DefaultExecutor) runNotifierCommand(args []string, clusterName string, isAuthChannel bool) string {
	if isAuthChannel == false {
		return ""
	}
	if len(args) < 2 {
		return IncompleteCmdMsg
	}

	switch args[1] {
	case Start.String():
		config.Notify = true
		log.Info("Notifier enabled")
		return fmt.Sprintf(NotifierStartMsg, clusterName)
	case Stop.String():
		config.Notify = false
		log.Info("Notifier disabled")
		return fmt.Sprintf(notifierStopMsg, clusterName)
	case Status.String():
		if config.Notify == false {
			return fmt.Sprintf("Notifications are off for cluster '%s'", clusterName)
		}
		return fmt.Sprintf("Notifications are on for cluster '%s'", clusterName)
	case ShowConfig.String():
		out, err := showControllerConfig()
		if err != nil {
			log.Error("Error in executing showconfig command: ", err)
			return "Error in getting configuration!"
		}
		return fmt.Sprintf("Showing config for cluster '%s'\n\n%s", clusterName, out)
	}
	return printDefaultMsg(e.Platform)
}

// runFilterCommand to list, enable or disable filters
func (e *DefaultExecutor) runFilterCommand(args []string, clusterName string, isAuthChannel bool) string {
	if isAuthChannel == false {
		return ""
	}
	if len(args) < 2 {
		return IncompleteCmdMsg
	}
	switch args[1] {
	case FilterList.String():
		log.Debug("List filters")
		return makeFiltersList()

	// Enable filter
	case FilterEnable.String():
		if len(args) < 3 {
			return fmt.Sprintf(filterNameMissing, makeFiltersList())
		}
		log.Debug("Enable filters", args[2])
		if err := filterengine.DefaultFilterEngine.SetFilter(args[2], true); err != nil {
			return err.Error()
		}
		return fmt.Sprintf(filterEnabled, args[2], clusterName)

	// Disable filter
	case FilterDisable.String():
		if len(args) < 3 {
			return fmt.Sprintf(filterNameMissing, makeFiltersList())
		}
		log.Debug("Disabled filters", args[2])
		if err := filterengine.DefaultFilterEngine.SetFilter(args[2], false); err != nil {
			return err.Error()
		}
		return fmt.Sprintf(filterDisabled, args[2], clusterName)
	}
	return printDefaultMsg(e.Platform)
}

//runInfoCommand to list allowed commands
func (e *DefaultExecutor) runInfoCommand(args []string, isAuthChannel bool) string {
	if isAuthChannel == false {
		return ""
	}
	if len(args) < 2 && args[1] != string(infoList) {
		return IncompleteCmdMsg
	}
	return makeCommandInfoList()
}

func makeCommandInfoList() string {
	allowedVerbs := utils.GetStringInYamlFormat("allowed verbs:", utils.AllowedKubectlVerbMap)
	allowedResources := utils.GetStringInYamlFormat("allowed resources:", utils.AllowedKubectlResourceMap)
	return allowedVerbs + allowedResources
}
func (e *DefaultExecutor) runProfileCommand(args []string, clusterName string, isAuthChannel bool, Profile config.Profile, channelName string) string {
	if isAuthChannel == false {
		return ""
	}
	if len(args) < 2 {
		return IncompleteCmdMsg
	}
	switch args[1] {
	case ProfileGet.String():
		log.Info("Get Profile")
		return fmt.Sprintf(getProfileMessage, channelName, Profile.Name, clusterName)

	case ProfileList.String():
		log.Info("List all Profiles")
		list, err := config.GetAllProfiles()
		if err != nil {
			log.Error("Unable load all profile Information")
			return oldConfigVersion
		}
		allProfileList, err := yaml.Marshal(list)
		allProfileListString := string(allProfileList)
		err = utils.FormatProfile(&allProfileListString)
		if err != nil {
			log.Error("Failed in formatting profileConfigString")
		}
		if err != nil {
			log.Fatal("Unable to marshal All profile list")
		}
		return fmt.Sprintf("Showing all profiles  \n\n%s", allProfileListString)

	case ProfileShowConfig.String():
		log.Info("Get selected Profile config")
		profileConfig, err := yaml.Marshal(Profile.Kubectl)
		if err != nil {
			log.Fatal("Unable to marshal Profile config")
		}
		profileConfigString := string(profileConfig)
		err = utils.FormatProfile(&profileConfigString)
		if err != nil {
			log.Error("Failed in formatting profileConfigString")
		}
		return fmt.Sprintf("Showing config for selected Profile %s \n\n%s", Profile.Name, profileConfigString)
	}
	return printDefaultMsg(e.Platform)
}

// Use tabwriter to display string in tabular form
// https://golang.org/pkg/text/tabwriter
func makeFiltersList() string {
	buf := new(bytes.Buffer)
	w := tabwriter.NewWriter(buf, 5, 0, 1, ' ', 0)
	fmt.Fprintln(w, "FILTER\tENABLED\tDESCRIPTION")
	for k, v := range filterengine.DefaultFilterEngine.ShowFilters() {
		fmt.Fprintf(w, "%s\t%v\t%s\n", reflect.TypeOf(k).Name(), v, k.Describe())
	}
	w.Flush()
	return buf.String()
}

func findBotKubeVersion() (versions string) {
	args := []string{"-c", fmt.Sprintf("%s version --short=true | grep Server", kubectlBinary)}
	runner := NewCommandRunner("sh", args)
	// Returns "Server Version: xxxx"
	k8sVersion, err := runner.Run()
	if err != nil {
		log.Warn(fmt.Sprintf("Failed to get Kubernetes version: %s", err.Error()))
		k8sVersion = "Server Version: Unknown\n"
	}
	botkubeVersion := os.Getenv("BOTKUBE_VERSION")
	if len(botkubeVersion) == 0 {
		botkubeVersion = "Unknown"
	}
	return fmt.Sprintf("K8s %sBotKube version: %s", k8sVersion, botkubeVersion)
}

func runVersionCommand(args []string, clusterName string) string {
	checkFlag := false
	for _, arg := range args {
		if checkFlag {
			if arg != clusterName {
				return ""
			}
			checkFlag = false
			continue
		}
		if strings.HasPrefix(arg, ClusterFlag.String()) {
			if arg == ClusterFlag.String() {
				checkFlag = true
			} else if strings.SplitAfterN(arg, ClusterFlag.String()+"=", 2)[1] != clusterName {
				return ""
			}
			continue
		}
	}
	return findBotKubeVersion()
}

func showControllerConfig() (configYaml string, err error) {
	c, err := config.New()
	if err != nil {
		log.Fatal(fmt.Sprintf("Error in loading configuration. Error:%s", err.Error()))
	}

	// hide sensitive info
	c.Communications.Slack.Token = ""
	c.Communications.ElasticSearch.Password = ""

	b, err := yaml.Marshal(c)
	if err != nil {
		return configYaml, err
	}
	configYaml = string(b)
	return configYaml, nil
}

// authorizeCommandByProfile function check if channel has permission to run the specific command or not
// based on access rules defined in corresponding profile resources and verbs
// namespace from profile will be chacked later in runKubectlCommand
func authorizeCommandByProfile(Profile config.Profile, args []string) bool {
	authorizedCommand := false
	if len(args) >= 2 {
		// check for allowed kubectl verb
		allowedOperations := Profile.Kubectl.Commands.Verbs
		if authorizedCommand = utils.Contains(allowedOperations, args[0]); !authorizedCommand {
			return false
		}

		if validDebugCommands[args[0]] || // Don't check for resource if is a valid debug command
			Profile.AllowedKubectlResourceMap[args[1]] || // Check if allowed resource
			Profile.AllowedKubectlResourceMap[utils.KindResourceMap[strings.ToLower(args[1])]] || // Check if matches with kind name
			Profile.AllowedKubectlResourceMap[utils.ShortnameResourceMap[strings.ToLower(args[1])]] { // Check if matches with short name
			return true
		}
		return false
	}
	return authorizedCommand
}<|MERGE_RESOLUTION|>--- conflicted
+++ resolved
@@ -203,8 +203,13 @@
 
 // Execute executes commands and returns output
 func (e *DefaultExecutor) Execute() string {
-<<<<<<< HEAD
-	args := strings.Fields(e.Message)
+	args := strings.Fields(strings.TrimSpace(e.Message))
+	if len(args) == 0 {
+		if e.IsAuthChannel {
+			return printDefaultMsg(e.Platform)
+		}
+		return "" // this prevents all bots on all clusters to answer something
+	}
 	// authorizeCommandByProfile check if the command is and authorized kubectl command
 	if e.Profile.Name == "" {
 		if len(args) >= 1 && utils.AllowedKubectlVerbMap[args[0]] {
@@ -218,24 +223,6 @@
 						return fmt.Sprintf(kubectlDisabledMsg, e.ClusterName)
 					}
 					return ""
-=======
-	args := strings.Fields(strings.TrimSpace(e.Message))
-	if len(args) == 0 {
-		if e.IsAuthChannel {
-			return printDefaultMsg(e.Platform)
-		}
-		return "" // this prevents all bots on all clusters to answer something
-	}
-	if len(args) >= 1 && utils.AllowedKubectlVerbMap[args[0]] {
-		if validDebugCommands[args[0]] || // Don't check for resource if is a valid debug command
-			utils.AllowedKubectlResourceMap[args[1]] || // Check if allowed resource
-			utils.AllowedKubectlResourceMap[utils.KindResourceMap[strings.ToLower(args[1])]] || // Check if matches with kind name
-			utils.AllowedKubectlResourceMap[utils.ShortnameResourceMap[strings.ToLower(args[1])]] { // Check if matches with short name
-			isClusterNamePresent := strings.Contains(e.Message, "--cluster-name")
-			if !e.AllowKubectl {
-				if isClusterNamePresent && e.ClusterName == utils.GetClusterNameFromKubectlCmd(e.Message) {
-					return fmt.Sprintf(kubectlDisabledMsg, e.ClusterName)
->>>>>>> 09ad389c
 				}
 
 				if e.RestrictAccess && !e.IsAuthChannel && isClusterNamePresent {
