--- conflicted
+++ resolved
@@ -219,7 +219,6 @@
 	return botTeam, nil
 }
 
-<<<<<<< HEAD
 // Check if botkube user exists in Mattermost
 func (b MMBot) getUser() (*model.User, error) {
 	botTeam, err := b.getTeam()
@@ -227,11 +226,6 @@
 		return new(model.User), err
 	}
 	users, resp := b.APIClient.AutocompleteUsersInTeam(botTeam.Id, BotName, 1, "")
-=======
-// Check if BotKube user exists in Mattermost
-func (b MMBot) getUser() *model.User {
-	users, resp := b.APIClient.AutocompleteUsersInTeam(b.getTeam().Id, BotName, 1, "")
->>>>>>> 277f13d1
 	if resp.Error != nil {
 		err := fmt.Sprintf("There was a problem finding Mattermost user %s. %s", BotName, resp.Error)
 		return new(model.User), errors.New(err)
@@ -239,17 +233,12 @@
 	return users.Users[0], nil
 }
 
-<<<<<<< HEAD
 // Create channel if not present and add botkube user in channel
 func (b MMBot) getChannelInfo(channelName string) (*model.Channel, error) {
 	botTeam, err := b.getTeam()
 	if err != nil {
 		return new(model.Channel), err
 	}
-=======
-// Create channel if not present and add BotKube user in channel
-func (b MMBot) getChannel() *model.Channel {
->>>>>>> 277f13d1
 	// Checking if channel exists
 	botChannel, resp := b.APIClient.GetChannelByName(channelName, botTeam.Id, "")
 	if resp.Error != nil {
@@ -260,16 +249,9 @@
 	if err != nil {
 		return new(model.Channel), err
 	}
-<<<<<<< HEAD
 	// Adding Botkube user to channel
 	b.APIClient.AddChannelMember(botChannel.Id, botUser.Id)
 	return botChannel, nil
-=======
-
-	// Adding BotKube user to channel
-	b.APIClient.AddChannelMember(botChannel.Id, b.getUser().Id)
-	return botChannel
->>>>>>> 277f13d1
 }
 
 func (b MMBot) listen() {
