--- conflicted
+++ resolved
@@ -2,11 +2,7 @@
 name: botkube
 home: https://www.botkube.io
 version: v0.12.4
-<<<<<<< HEAD
-appVersion: v0.12.3
-=======
 appVersion: v0.12.4
->>>>>>> 176c41e8
 icon: https://www.botkube.io/images/botkube.ico
 description: Controller for the BotKube Slack app which helps you monitor your Kubernetes cluster,
  debug deployments and run specific checks on resources in the cluster.
