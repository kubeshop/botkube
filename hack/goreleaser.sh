--- conflicted
+++ resolved
@@ -33,7 +33,7 @@
 
   # Create migrator manifest
   docker manifest create ${IMAGE_REGISTRY}/${MIGRATOR_IMAGE_REPOSITORY}:${GORELEASER_CURRENT_TAG} \
-    --amend ${IMAGE_REGISTRY}/${MIGRATOR_IMAGE_REPOSITORY}:${GORELEASER_CURRENT_TAG} 
+    --amend ${IMAGE_REGISTRY}/${MIGRATOR_IMAGE_REPOSITORY}:${GORELEASER_CURRENT_TAG}
   docker manifest push ${IMAGE_REGISTRY}/${MIGRATOR_IMAGE_REPOSITORY}:${GORELEASER_CURRENT_TAG}
 }
 
@@ -140,13 +140,8 @@
 }
 
 usage() {
-<<<<<<< HEAD
-    cat <<EOM
+  cat <<EOM
 Usage: ${0} [build|release|release_snapshot|release_snapshot_cli]
-=======
-  cat <<EOM
-Usage: ${0} [build|release|release_snapshot]
->>>>>>> 79d5f053
 Where,
   build: Builds project with goreleaser without pushing images.
   release_snapshot: Builds project without publishing release. It builds and pushes Botkube image with v9.99.9-dev image tag.
@@ -156,35 +151,6 @@
 
 [ ${#@} -gt 0 ] || usage
 case "${1}" in
-<<<<<<< HEAD
-  build)
-    build
-    ;;
-  build_plugins)
-    build_plugins
-    ;;
-  build_plugins_single)
-    build_plugins_single
-    ;;
-  build_single)
-    build_single
-    ;;
-  release_snapshot)
-    release_snapshot
-    ;;
-  release_snapshot_cli)
-    release_snapshot_cli
-    ;;
-  save_images)
-    save_images
-    ;;
-  save_pr_image)
-    save_pr_image
-    ;;
-  load_and_push_images)
-    load_and_push_images
-    ;;
-=======
 build)
   build
   ;;
@@ -200,6 +166,9 @@
 release_snapshot)
   release_snapshot
   ;;
+release_snapshot_cli)
+  release_snapshot_cli
+  ;;
 save_images)
   save_images
   ;;
@@ -209,5 +178,4 @@
 load_and_push_images)
   load_and_push_images
   ;;
->>>>>>> 79d5f053
 esac