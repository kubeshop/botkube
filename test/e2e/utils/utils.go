// Copyright (c) 2019 InfraCloud Technologies
//
// Permission is hereby granted, free of charge, to any person obtaining a copy of
// this software and associated documentation files (the "Software"), to deal in
// the Software without restriction, including without limitation the rights to
// use, copy, modify, merge, publish, distribute, sublicense, and/or sell copies of
// the Software, and to permit persons to whom the Software is furnished to do so,
// subject to the following conditions:
//
// The above copyright notice and this permission notice shall be included in all
// copies or substantial portions of the Software.
//
// THE SOFTWARE IS PROVIDED "AS IS", WITHOUT WARRANTY OF ANY KIND, EXPRESS OR
// IMPLIED, INCLUDING BUT NOT LIMITED TO THE WARRANTIES OF MERCHANTABILITY, FITNESS
// FOR A PARTICULAR PURPOSE AND NONINFRINGEMENT. IN NO EVENT SHALL THE AUTHORS OR
// COPYRIGHT HOLDERS BE LIABLE FOR ANY CLAIM, DAMAGES OR OTHER LIABILITY, WHETHER
// IN AN ACTION OF CONTRACT, TORT OR OTHERWISE, ARISING FROM, OUT OF OR IN
// CONNECTION WITH THE SOFTWARE OR THE USE OR OTHER DEALINGS IN THE SOFTWARE.

package utils

import (
	"testing"

	"github.com/nlopes/slack"
	v1 "k8s.io/apimachinery/pkg/apis/meta/v1"
	"k8s.io/apimachinery/pkg/apis/meta/v1/unstructured"
	"k8s.io/apimachinery/pkg/runtime"
	"k8s.io/apimachinery/pkg/runtime/schema"

	"github.com/infracloudio/botkube/pkg/config"
	"github.com/infracloudio/botkube/pkg/notify"
	"github.com/infracloudio/botkube/pkg/utils"
)

<<<<<<< HEAD
var (
	podGVR = schema.GroupVersionResource{
		Version:  "v1",
		Resource: "pods",
	}
	serviceGVR = schema.GroupVersionResource{
		Version:  "v1",
		Resource: "services",
	}
	namespaceGVR = schema.GroupVersionResource{
		Version:  "v1",
		Resource: "namespaces",
	}
	ingressGVR = schema.GroupVersionResource{
		Group:    "networking.k8s.io",
		Version:  "v1",
		Resource: "namespaces",
	}
)

=======
>>>>>>> 8f95320a
// SlackMessage structure
type SlackMessage struct {
	Text        string
	Attachments []slack.Attachment
}

// WebhookPayload structure
type WebhookPayload struct {
	Summary     string             `json:"summary"`
	EventMeta   notify.EventMeta   `json:"meta"`
	EventStatus notify.EventStatus `json:"status"`
}

// CreateObjects stores specs for creating a k8s fake object and expected Slack response
type CreateObjects struct {
	GVR                    schema.GroupVersionResource
	Kind                   string
	Namespace              string
	Specs                  runtime.Object
	NotifType              config.NotifType
	ExpectedWebhookPayload WebhookPayload
	ExpectedSlackMessage   SlackMessage
}

// CreateResource with fake client
func CreateResource(t *testing.T, obj CreateObjects) {
	// convert the runtime.Object to unstructured.Unstructured
	s := unstructured.Unstructured{}
	k, ok := runtime.DefaultUnstructuredConverter.ToUnstructured(obj.Specs)
	if ok != nil {
		t.Fatalf("Failed to convert pod object into unstructured")
	}
	s.Object = k
	s.SetGroupVersionKind(obj.GVR.GroupVersion().WithKind(obj.Kind))
	// Create resource
	_, err := utils.DynamicKubeClient.Resource(obj.GVR).Namespace(obj.Namespace).Create(&s, v1.CreateOptions{})
	if err != nil {
		t.Fatalf("Failed to create %s: %v", obj.GVR.Resource, err)
	}
}<|MERGE_RESOLUTION|>--- conflicted
+++ resolved
@@ -33,29 +33,6 @@
 	"github.com/infracloudio/botkube/pkg/utils"
 )
 
-<<<<<<< HEAD
-var (
-	podGVR = schema.GroupVersionResource{
-		Version:  "v1",
-		Resource: "pods",
-	}
-	serviceGVR = schema.GroupVersionResource{
-		Version:  "v1",
-		Resource: "services",
-	}
-	namespaceGVR = schema.GroupVersionResource{
-		Version:  "v1",
-		Resource: "namespaces",
-	}
-	ingressGVR = schema.GroupVersionResource{
-		Group:    "networking.k8s.io",
-		Version:  "v1",
-		Resource: "namespaces",
-	}
-)
-
-=======
->>>>>>> 8f95320a
 // SlackMessage structure
 type SlackMessage struct {
 	Text        string
